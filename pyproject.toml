[build-system]
requires = ["setuptools>=69", "wheel"]
build-backend = "setuptools.build_meta"

[project]
name = "mainsequence"
<<<<<<< HEAD
version = "3.1.6"
=======
version = "3.1.12"
>>>>>>> e1447259
description = "Main Sequence SDK"
readme = "README.md"
requires-python = ">=3.10"
authors = [{ name = "Main Sequence GmbH", email = "dev@main-sequence.io" }]
license = { file = "LICENSE" }
classifiers = [
  "Programming Language :: Python :: 3",
  "Programming Language :: Python :: 3 :: Only",
  "License :: OSI Approved :: MIT License",
  "Operating System :: OS Independent",
]


# PEP 621 dependencies (published requirements)

dependencies = [
  "cloudpickle",
  "cryptography",
  "fire",
  "google-auth",
  "joblib",
  "matplotlib",
  "nbconvert",
  "numexpr",
  "opentelemetry-api",
  "opentelemetry-exporter-otlp",
  "opentelemetry-sdk",
  "pandas",
  "pandas-market-calendars",
  "psutil",
  "pyarrow",
  "pydantic",
  "python-binance",
  "python-dotenv",
  "python-logstash",
  "pyyaml",
  "s3fs",
  "scikit-learn",
  "scipy",
  "structlog",
  "tqdm",
  "colorama",
  "kaleido",
  "newspaper3k",
  "lxml-html-clean",
  "docstring-parser",
  "concurrent-log-handler",
  "duckdb",
  "plotly",
  "typer",
  "QuantLib", # ← renamed from `quantlib`

]

[project.urls]
Homepage = "https://github.com/mainsequence-sdk/mainsequence-sdk"
Issues = "https://github.com/mainsequence-sdk/mainsequence-sdk/issues"
[project.scripts]
mainsequence = "mainsequence.cli.cli:app"

# PEP 621 dependencies (published requirements)
[dependency-groups]
dev = [
  "mkdocs", "mkdocs-material", "mkdocs-gen-files", "mkdocs-literate-nav", "mkdocs-autorefs",
  "mkdocstrings[python]", "mkdocs-mermaid2-plugin", "pymdown-extensions", "pipdeptree",
  "pytest", "pytest-freezegun", "twine", "streamlit","IPython",
      "ruff>=0.14.0",
  "black>=25.9.0","pre-commit"
]

# Package discovery equivalent to find_packages(include=['mainsequence','mainsequence.*'])
[tool.setuptools.packages.find]
include = ["mainsequence", "mainsequence.*"]

# Include your non-.py assets in wheels/sdists
[tool.setuptools.package-data]
"mainsequence" = ["**/*.html", "**/*.css", "**/*.png", "**/*.toml"]
"mainsequence.dashboards.streamlit" = ["assets/*.png", "assets/*.txt"]

[[tool.uv.index]]
name = "testpypi"
url = "https://test.pypi.org/simple/"
publish-url = "https://test.pypi.org/legacy/"
explicit = true


# --------------------
# Formatting (Black)
# --------------------
[tool.black]
line-length = 100
target-version = ["py310"]

# --------------------
# Linting & import sort (Ruff)
# --------------------
[tool.ruff]
line-length = 100
target-version = "py311"
extend-exclude = ["build", "dist", ".venv", ".tox", ".mypy_cache", ".ruff_cache"]
fix = true                    # <-- move fix here

[tool.ruff.lint]
# E/F: pycodestyle/pyflakes, I: import order, B: bugbear, UP: pyupgrade
select = ["E", "F", "I", "B", "UP"]
ignore = ["E203", "E501"]     # let Black handle these

[tool.ruff.lint.isort]
known-first-party = ["mainsequence"]<|MERGE_RESOLUTION|>--- conflicted
+++ resolved
@@ -4,11 +4,7 @@
 
 [project]
 name = "mainsequence"
-<<<<<<< HEAD
-version = "3.1.6"
-=======
-version = "3.1.12"
->>>>>>> e1447259
+version = "3.1.13"
 description = "Main Sequence SDK"
 readme = "README.md"
 requires-python = ">=3.10"
