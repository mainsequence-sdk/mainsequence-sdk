--- conflicted
+++ resolved
@@ -4,11 +4,7 @@
 
 [project]
 name = "mainsequence"
-<<<<<<< HEAD
-version = "3.1.13"
-=======
 version = "3.1.14"
->>>>>>> 03dc5510
 description = "Main Sequence SDK"
 readme = "README.md"
 requires-python = ">=3.10"
