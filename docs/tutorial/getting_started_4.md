
# Getting Started 4: Hydrating the Platform Markets-I

After you sign up, the Main Sequence platform starts **empty**. Its power comes from building **data workflows at scale**, so one of the first tasks is to **integrate your data sources**.

In this part of the tutorial, you’ll implement a few data nodes to start building data and financial applications.

## Assets in Main Sequence

Before moving forward, let’s recap the concept of an **asset**. Main Sequence is built not only to unify data sources, but also to unify how data relates to **financial instruments**.

The platform is already hydrated with information about many publicly traded assets. You can review the full list of asset attributes here:

https://github.com/mainsequence-sdk/mainsequence-sdk/blob/f3b42bd4f4478574b7375508b1b7441ca5c8d297/mainsequence/client/models_vam.py#L197

For this tutorial, focus on the most important fields when integrating with data nodes:

```python
class AssetMixin(BaseObjectOrm, BasePydanticModel):
    id: Optional[int] = None

    # Immutable identifiers
    unique_identifier: constr(max_length=255)
    is_custom_by_organization: bool = Field(
        default=False,
        description="Flag indicating if this asset was custom-created by the organization"
    )
```
As you saw earlier, `unique_identifier` lets you identify an asset as a **secondary index** in your tables.
For most assets this will be the FIGI. However, some assets won’t exist on https://www.openfigi.com.
In those cases, use the `is_custom_by_organization` flag to register a custom asset in the platform.

You’re not limited to classic “assets.” You can also create assets that represent **indices**,
**interest-rate curves**, or any other **unique identifier** for time‑series data.

## Example: Hydrating with U.S. Treasury Constant-Maturity Yields

To demonstrate, we’ll build a data node that hydrates the platform with
**interest‑rate curves** you can use later in fixed‑income applications (pricing, 
stress analysis, and more).

First, create a data node to store **constant‑maturity U.S. Treasury yields**.
We’ll source the data from **polygon.io**.

A complete `DataNode` implementation lives in the public data connectors repo:  
https://github.com/mainsequence-sdk/data-connectors  
Look under `data_connectors/prices/polygon/data_nodes.py`.

```python
class PolygonUSTCMTYields(PolygonEconomyNode):
    """
    Daily U.S. Treasury constant-maturity yields by tenor from Polygon Economy API.
    Identifiers: UST_<tenor}_CMT (e.g., UST_2Y_CMT)
    Columns:
      - days_to_maturity (int)
      - par_yield (decimal)
    """
```
### Creating or Resolving Assets in Code

In earlier examples, `get_asset_list` simply returned assets that already existed. 
Here, you’ll **create the assets on the fly** if they’re missing.
We also attach optional properties such as `security_market_sector`, 
`security_type`, and `security_type_2` to enable richer filtering on the platform.
You can find `build_assets` method in the same file as above:

```python
def build_assets(self) -> List[msc.Asset]:
    payload = []
    for tenor in UST_CMT_FIELD_BY_TENOR:
        identifier = f"UST_{tenor}_CMT"
        snapshot = {"name": identifier, "ticker": identifier, "exchange_code": "US_TREASURY"}
        payload.append({
            "unique_identifier": identifier,
            "snapshot": snapshot,
            "security_market_sector": msc.MARKETS_CONSTANTS.FIGI_MARKET_SECTOR_GOVT,
            "security_type": msc.MARKETS_CONSTANTS.FIGI_SECURITY_TYPE_DOMESTIC,
            "security_type_2": msc.MARKETS_CONSTANTS.FIGI_SECURITY_TYPE_2_GOVT,
        })
    asset_list = msc.Asset.batch_get_or_register_custom_assets(payload)
    return asset_list

def get_asset_list(self) -> List[msc.Asset]:
    return self.build_assets()
```
As in the previous tutorial, you can copy code files and snippets from **data connectors** repository into your tutorial project and adjust the imports making sure they point to the correct locations to ensure that `PolygonUSTCMTYields` works correctly and create a **run endpoint** to update the data for the first time.

But if you not sure how to do it, you can go with simple approach described below.
1. Open you PowerShell or terminal and navigate to some temporary folder outside of your tutorial project.
2. Clone the data-connectors repository there:
```bash
git clone https://github.com/mainsequence-sdk/data-connectors.git
```
3. Use your file explorer to open the cloned `data-connectors` folder.
4. Copy the whole `data_connectors/` you can find inside the cloned folder to the `src/` folder of your tutorial project.
5. Now you can delete the cloned before `data-connectors` folder as you already copied necessary code to your tutorial project.
6. Now you are ready to run the `PolygonUSTCMTYields` data node in your tutorial project.

So after you copied code from `data-connectors` repository for the `PolygonUSTCMTYields` class you need to create a new runner file in `scripts` folder with a name `run_ust_cmt_yields.py` and add this code to it:

```python
from src.data_connectors.prices.polygon.data_nodes import PolygonUSTCMTYields
from mainsequence.client import Constant as _C

data_node = PolygonUSTCMTYields()
data_node.run(debug_mode=True, force_update=True)
```

Now you need is to get your API key from polygon.io and add it as environment variable `POLYGON_API_KEY` in the `.env` file in the root of your project.

Register and request your API key here [https://polygon.io/](https://polygon.io/)

```env
POLYGON_API_KEY="your_polygon_api_key_here"
```


After that you can add a new entry to your `.vscode\launch.json` file in `configurations` list:

(Windows):
```json
{
    "name": "Debug ust_cmt_yields",
    "type": "debugpy",
    "request": "launch",
    "program": "${workspaceFolder}\\scripts\\run_ust_cmt_yields.py",
    "console": "integratedTerminal",
    "env": {
        "PYTHONPATH": "${workspaceFolder}"
    },
    "python": "${workspaceFolder}\\.venv\\Scripts\\python.exe"
}
```
(macOS/Linux):
```json
{
    "name": "Debug ust_cmt_yields",
    "type": "debugpy",
    "request": "launch",
    "program": "${workspaceFolder}/scripts/run_ust_cmt_yields.py",
    "console": "integratedTerminal",
    "env": {
        "PYTHONPATH": "${workspaceFolder}"
    },
    "python": "${workspaceFolder}/.venv/bin/python"
}
```

Then back to `run_ust_cmt_yields.py` file and run it from the Run and Debug dropdown at the top right (near the play button), same way as you done it in previous parts of the tutorial.

After running the node, you should see the table in the platform: [https://main-sequence.app/dynamic-table-metadatas/?search=polygonustcmtyields_&storage_hash=&identifier=](https://main-sequence.app/dynamic-table-metadatas/?search=polygonustcmtyields_&storage_hash=&identifier=)

> Note: it also possible to simply fork whole `data-connectors` project on MainSequence platform and handle it as a separate project completely independent from your tutorial project, but we recommend to stick to instructions above to keep your tutorial project clean and simple and available to reference later. So next instructions are just for your information if you want to try it out.
To fork the repo into new project:
1. Go to [https://main-sequence.app/projects/](https://main-sequence.app/projects/)
2. Find project with "data_connectors" name and click on it
3. In the top right corner you see three dots menu, open it and  click on "Fork Project" button, assing it name like "my_data_connectors" and click on "Fork".
4. Than you can set up new project locally as you done before in previous parts of tutorial and work with this new project afterwards e. g. add `run_ust_cmt_yields.py` file and new entry in `.vscode/launch.json` to run it.
5. Don't forget to add your polygon API key as environment variable `POLYGON_API_KEY` in the `.env` file in the root of your new project, then follow this tutorial.


## From CMT Yields to a Zero Curve

Next, build a **zero curve** and store it in a `zero_curves` data node. 
The idea is to provide a backend data node from which you can retrieve different curves
and use them to value fixed‑income instruments (e.g., custom swaps or floating‑rate coupon bonds).

We provide a **curve registry factory** that can serve as a blueprint for your projects.
You can keep ours or implement your own; to move quickly, we recommend using ours initially.

The zero‑curve `DataNode` can be found at `data_connectors/interest_rates/nodes.py`:

```python
class DiscountCurves(DataNode):
    ...

    def update(self):
        # Download CSV from source
        df = DISCOUNT_CURVE_BUILD_REGISTRY[self.curve_config.unique_identifier](
            update_statistics=self.update_statistics,
            curve_unique_identifier=self.curve_config.unique_identifier,
            base_node_curve_points=self.base_node_curve_points,
        )

        # Apply the new compression and encoding function to the 'curve' column.
        df["curve"] = df["curve"].apply(compress_curve_to_string)

        last_update = self.update_statistics.get_last_update_index_2d(self.curve_config.unique_identifier)
        df = df[df.index.get_level_values("time_index") > last_update]

        if df.empty:
            return pd.DataFrame()

        return df
```
The method above is **generic**. What you need is a registry entry that points a **curve identifier** to a **build function**.

Because we previously copied the `data_connectors` folder into your tutorial project, you already have the curve registry implemented, but it still need to be adjusted.

Make sure that `data_connectors/interest_rates/registries/discount_curves.py` exists and looks exactly like this, and adjust code if necessary:

```python
from __future__ import annotations

from typing import Callable, Dict, Mapping

# Provider builders / constants
from mainsequence.client import Constant as _C

# UST CMT (Polygon) — keep source-specific UID in its own settings module
from data_connectors.prices.polygon.builders import bootstrap_cmt_curve

def _merge_unique(*maps: Mapping[str, Callable]) -> Dict[str, Callable]:
    out: Dict[str, Callable] = {}
    for m in maps:
        for k, v in m.items():
            if k in out and out[k] is not v:
                raise ValueError(f"Duplicate registry key with different builder: {k}")
            out[k] = v
    return out

# Base maps per source (explicit so adding/removing sources is easy)

"""
signtaure for each zero curfe function should be like the one bellow
def bootstrap_cmt_curve(update_statistics, curve_unique_identifier: str, base_node_curve_points:APIDataNode):
and should 
 Returns one dataframe with:
         - MultiIndex ("time_index", "unique_identifier")
         - Column "curve": dict[days_to_maturity] → zero_rate (percent)

where unique_identifier is the name of this zero_curve, we recommend that you 
build a constant in the backend to retrieve this specific curve
"""
_POLYGON_CURVES = {
    _C.get_value(name="ZERO_CURVE__UST_CMT_ZERO_CURVE_UID"): bootstrap_cmt_curve,
}

# ---- Public, aggregated registry ----
DISCOUNT_CURVE_BUILD_REGISTRY: Dict[str, Callable] = _merge_unique(
    _POLYGON_CURVES
)
```
### Constants: 

Notice the import of `mainsequence.client.Constant`. As you build multiple applications across 
data nodes and projects, it’s useful to fetch **constants** via the API. 
Main Sequence supports both **global constants** (available across the platform) 
and **project‑scoped constants** (limited to a project).

To keep things orderly without adding complexity,
constants can be grouped by **category** using a double underscore `__` as a separator. 
The name of the constant doesn’t change, but the platform groups related constants for easier
filtering and visualization.

**Where are these constants created?** To ensure a curve constant exists, we run a **get‑or‑create** operation when importing the `prices/polygon/__init__.py` module:

```python
constants_to_create = dict(
    POLYGON__UST_CMT_YIELDS_TABLE_UID=UST_CMT_YIELDS_TABLE_UID,
    ZERO_CURVE__UST_CMT_ZERO_CURVE_UID="polygon_ust_cmt_zero_curve_usd",
)

_C.create_constants_if_not_exist(constants_to_create)
```

## Interest rate fixing DataNode

So far, we’ve used the `zero_curve` registry helper from `data_connectors` to model future cash flows. However, with most pricing libraries — including QuantLib — we also need past fixing dates to price cash flows whose fixings occurred in the past.

Below, let’s look at `data_connectors/prices/fred/data_nodes.py`. Here we have a data node designed to integrate economic data from the Federal Reserve Bank of St. Louis (FRED) - `FixingRatesNode`.

Create a new runner file in `scripts` folder with a name `run_fred_fixings.py` and add this code to it:

```python
from src.data_connectors.prices.fred.data_nodes import FixingRatesNode, FixingRateConfig, RateConfig
from mainsequence.client import Constant as _C

USD_SOFR = _C.get_value(name="REFERENCE_RATE__USD_SOFR")
USD_EFFR = _C.get_value(name="REFERENCE_RATE__USD_EFFR")
USD_OBFR = _C.get_value(name="REFERENCE_RATE__USD_OBFR")
fixing_config = FixingRateConfig(rates_config_list=[
RateConfig(unique_identifier=USD_SOFR,
            name=f"Secured Overnight Financing Rate "),
RateConfig(unique_identifier=USD_EFFR,
            name=f"Effective Federal Funds Rate "),
RateConfig(unique_identifier=USD_OBFR,
            name=f"Overnight Bank Funding Rate"),
    ])
ts = FixingRatesNode(rates_config=fixing_config)
ts.run(debug_mode=True, force_update=True)
```


Now you can add a new entry to your `.vscode\launch.json` file in `configurations` list:

(Windows):
```json
{
    "name": "Debug fred_fixings",
    "type": "debugpy",
    "request": "launch",
    "program": "${workspaceFolder}\\scripts\\run_fred_fixings.py",
    "console": "integratedTerminal",
    "env": {
        "PYTHONPATH": "${workspaceFolder}"
    },
    "python": "${workspaceFolder}\\.venv\\Scripts\\python.exe"
}
```
(macOS/Linux):
```json
{
    "name": "Debug fred_fixings",
    "type": "debugpy",
    "request": "launch",
    "program": "${workspaceFolder}/scripts/run_fred_fixings.py",
    "console": "integratedTerminal",
    "env": {
        "PYTHONPATH": "${workspaceFolder}"
    },
    "python": "${workspaceFolder}/.venv/bin/python"
}
```

Before you be able to run this you need to get an API key from FRED and add it as environment variable `FRED_API_KEY` in the `.env` file in the root of your project.
```env
FRED_API_KEY="your_fred_api_key_here"
```

Register and request your API key here:

[https://fredaccount.stlouisfed.org/apikeys](https://fredaccount.stlouisfed.org/apikeys)


Then back to `run_fred_fixings.py` file and run it from the Run and Debug dropdown at the top right (near the play button) and use `Debug fred_fixings` configuration.


## One‑Shot Runner

Here’s how everything looks if you want to run it all at once in single script:

```python
from data_connectors.prices.polygon.data_nodes import PolygonUSTCMTYields

data_node = PolygonUSTCMTYields()
data_node.run(debug_mode=True, force_update=True)

from data_connectors.prices.polygon.settings import UST_CMT_YIELDS_TABLE_UID
from data_connectors.interest_rates.nodes import (DiscountCurves, CurveConfig,)
config = CurveConfig(
    unique_identifier=_C.get_value("ZERO_CURVE__UST_CMT_ZERO_CURVE_UID"),
    name="Discount Curve UST Bootstrapped",
    curve_points_dependecy_data_node_uid=UST_CMT_YIELDS_TABLE_UID,
)
node = DiscountCurves(curve_config=config)
node.run(debug_mode=True, force_update=True)
<<<<<<< HEAD
```

## Instruments Configuration

Before moving on to the next part of the tutorial, let’s look back at the two *DataNodes* referenced in the `data_connectors.interest_rates.get_table_metadata` methods. As with any other DataNode, we assign identifiers to these two tables. This matters because we’ll use them in our instrument settings when pricing fixed-income instruments.

To prepare for the next section:

1. Open `https://main-sequence.app/instruments/config/`.
2. Make sure the configurations for **Discount Curves Storage Node** and **Reference Rates Fixings Storage Node** are set.


![img.png](img.png)

```python

class DiscountCurves(DataNode):
    
    def get_table_metadata(self) -> msc.TableMetaData:
        return msc.TableMetaData(
            identifier=DISCOUNT_CURVES_TABLE_NAME,
            data_frequency_id=msc.DataFrequency.one_d,
            description="Collection of Discount Curves"
        )

class FixingRatesNode(DataNode):
    def get_table_metadata(self) -> msc.TableMetaData:
        return msc.TableMetaData(
            identifier=FIXING_RATES_1D_TABLE_NAME,
            data_frequency_id=msc.DataFrequency.one_d,
            description=f"Daily fixing rates ",
        )
```
=======

from data_connectors.prices.fred.data_nodes import FixingRatesNode, FixingRateConfig, RateConfig
from mainsequence.client import Constant as _C

USD_SOFR = _C.get_value(name="REFERENCE_RATE__USD_SOFR")
USD_EFFR = _C.get_value(name="REFERENCE_RATE__USD_EFFR")
USD_OBFR = _C.get_value(name="REFERENCE_RATE__USD_OBFR")
fixing_config = FixingRateConfig(rates_config_list=[
    RateConfig(unique_identifier=USD_SOFR,
                name=f"Secured Overnight Financing Rate "),
    RateConfig(unique_identifier=USD_EFFR,
                name=f"Effective Federal Funds Rate "),
    RateConfig(unique_identifier=USD_OBFR,
                name=f"Overnight Bank Funding Rate"),
])
ts = FixingRatesNode(rates_config=fixing_config)
ts.run(debug_mode=True, force_update=True)
>>>>>>> 5b5e3bf8
<|MERGE_RESOLUTION|>--- conflicted
+++ resolved
@@ -355,7 +355,6 @@
 )
 node = DiscountCurves(curve_config=config)
 node.run(debug_mode=True, force_update=True)
-<<<<<<< HEAD
 ```
 
 ## Instruments Configuration
@@ -388,23 +387,4 @@
             data_frequency_id=msc.DataFrequency.one_d,
             description=f"Daily fixing rates ",
         )
-```
-=======
-
-from data_connectors.prices.fred.data_nodes import FixingRatesNode, FixingRateConfig, RateConfig
-from mainsequence.client import Constant as _C
-
-USD_SOFR = _C.get_value(name="REFERENCE_RATE__USD_SOFR")
-USD_EFFR = _C.get_value(name="REFERENCE_RATE__USD_EFFR")
-USD_OBFR = _C.get_value(name="REFERENCE_RATE__USD_OBFR")
-fixing_config = FixingRateConfig(rates_config_list=[
-    RateConfig(unique_identifier=USD_SOFR,
-                name=f"Secured Overnight Financing Rate "),
-    RateConfig(unique_identifier=USD_EFFR,
-                name=f"Effective Federal Funds Rate "),
-    RateConfig(unique_identifier=USD_OBFR,
-                name=f"Overnight Bank Funding Rate"),
-])
-ts = FixingRatesNode(rates_config=fixing_config)
-ts.run(debug_mode=True, force_update=True)
->>>>>>> 5b5e3bf8
+```