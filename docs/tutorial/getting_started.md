# Getting Started with Main Sequence Part 1

This tutorial walks you through creating a project, setting it up on your Windows machine, and building your first data nodes. The goal is to make each step clear and actionable while preserving all the examples and screenshots from your original guide.

## 1. Create a Project

Log in to Main Sequence. You'll land on the **Projects** page. Projects help you organize work, data, and compute. Let's create the first one: choose **Create New Project** and name it **Tutorial Project**.

![img.png](../img/tutorial/projects_search.png)

![img.png](../img/tutorial/create_new_project.png)

After a few seconds, your new project should appear with a checkmark indicating it's initialized. Click the project to open it.

![img.png](../img/tutorial/project_tutorial_search.png)

On the **Project Details** page you'll see:
- A green status indicator confirming the project was set up correctly.
- The repository and branch (e.g., `tutorial-project/main`) and the latest commit.
- Two **Jobs** representing background processes—no action needed for now.

![img.png](../img/tutorial/project_detail.png)

## 2. Work on the Project Locally

We'll use **Visual Studio Code** for the tutorial. If you don't have it, download it from the official site.
Also make sure you have Python 3.11 or later installed or download it from the official site and follow the installation instructions.

Open **PowerShell** terminal (Windows) or your preferred terminal (macOS/Linux) and enter the next commands.

First, install the Main Sequence Python package in your environment:

```powershell
pip install mainsequence
```

With the package installed, you can use the CLI from your machine:

```powershell
mainsequence --help
# or if your system does not allow automatic additions to the path
python -m mainsequence --help
```

![img.png](../img/tutorial/cli_help.png)

Now log in via the CLI:

```powershell
mainsequence login [USER_NAME]
```

You should see a list of your projects:

```text
Projects:
ID  Project                       Data Source  Class         Status     Local  Path                                                                  
--  -------                       -----------  -----         ------     -----  ----                                                                  
60  TutorialProject                Default DB   timescale_db  AVAILABLE  —      —                                                                     
```

The **Path** column is empty because the project isn't mapped locally yet. Use the project command to see your options:

```powershell
mainsequence project --help
```

Output:
```text
 Usage: mainsequence project [OPTIONS] COMMAND [ARGS]...                                                                                                                                                                                      
                                                                                                                                                                                                                                              
 Project commands                                                                                                                                                                                                                             
                                                                                                                                                                                                                                              
╭─ Options ──────────────────────────────────────────────────────────────────────────────────────────────────────────────────────────────────────────────────────────────────────────────────────────────────────────────────────────────────╮
│ --help          Show this message and exit.                                                                                                                                                                                                │
╰────────────────────────────────────────────────────────────────────────────────────────────────────────────────────────────────────────────────────────────────────────────────────────────────────────────────────────────────────────────╯
╭─ Commands ─────────────────────────────────────────────────────────────────────────────────────────────────────────────────────────────────────────────────────────────────────────────────────────────────────────────────────────────────╮
│ list                   List projects with Local status and path.                                                                                                                                                                           │
│ open                   Open the local folder in the OS file manager.                                                                                                                                                                       │
│ delete-local           Unlink the mapped folder, optionally delete it.                                                                                                                                                                     │
│ open-signed-terminal   Open a terminal window in the project directory with ssh-agent started and the repo's key added.                                                                                                                    │
│ set-up-locally         Set up project locally.                                                                                                                                                                                             │
╰────────────────────────────────────────────────────────────────────────────────────────────────────────────────────────────────────────────────────────────────────────────────────────────────────────────────────────────────────────────╯
```

Map the project to your machine and list again to confirm the mapping:

```powershell
mainsequence project set-up-locally [PROJECT_ID]

mainsequence project list
```

Output:

**Windows:**
```text
ID  Project                       Data Source  Class         Status     Local  Path                                                                  
--  -------                       -----------  -----         ------     -----  ----                                                                  
60  Tutorial Project              Default DB   timescale_db  AVAILABLE  Local  C:\Users\YourName\mainsequence\my_organization\projects\tutorial-project   
```

**macOS/Linux:**
```text
ID  Project                       Data Source  Class         Status     Local  Path                                                                  
--  -------                       -----------  -----         ------     -----  ----                                                                  
60  Tutorial Project              Default DB   timescale_db  AVAILABLE  Local  /home/user/mainsequence/my_organization/projects/tutorial-project   
```

Once mapped, you'll see the project under your `mainsequence` folder structure (for example, a `src` directory with a `data_nodes` module, plus typical files like `pyproject.toml`, `README.md`, and `requirements.txt`).

Open your project in VS Code and select your Python environment (the tutorial was written using Python 3.11.9). We'll use **uv** to manage dependencies and dev workflow.

Open PowerShell terminal in VS Code (`` Ctrl+` ``), create a virtual environment, then activate it and install `uv`:

**Windows PowerShell:**
```powershell
python -m venv .venv
.\.venv\Scripts\Activate.ps1
pip install uv
```

**macOS/Linux:**
```bash
python -m venv .venv
source .venv/bin/activate
pip install uv
```

Select the Python interpreter from your new virtual environment in VS Code (`` Ctrl+Shift+P `` > `Python: Select Interpreter`).

Sync dependencies from `requirements.txt`:

```powershell
uv sync
```

From now on, add libraries with:

```powershell
uv add library_name
```

If your project depends on environment variables, verify they're set (for example, `VFB_PROJECT_PATH`). You can check environment variables with:

**Windows PowerShell:**
```powershell
$env:VFB_PROJECT_PATH
```

**macOS/Linux:**
```bash
echo $VFB_PROJECT_PATH
```

To set an environment variable temporarily (for current session):

**Windows PowerShell:**
```powershell
$env:VFB_PROJECT_PATH = "C:\Users\YourName\mainsequence\my_organization\projects\tutorial-project"
```

**macOS/Linux:**
```bash
export VFB_PROJECT_PATH="/home/user/mainsequence/my_organization/projects/tutorial-project"
```

## 3. Build Your First Data Nodes

**Key concepts:** data DAGs, `DataNode`, dependencies, `update_hash`, and `storage_hash`.

Main Sequence encourages you to express workflows as data DAGs—composing work into small steps called **data nodes**, where each node performs a transformation. Create a new file at `src\data_nodes\example_nodes.py` (Windows) or `src/data_nodes/example_nodes.py` (macOS/Linux) and define the first node, `DailyRandomNumber`, by extending `DataNode`.

```python
from typing import Dict, Union

import pandas as pd

from mainsequence.tdag.data_nodes import DataNode, APIDataNode
import mainsequence.client as msc
import numpy as np
from pydantic import BaseModel, Field


class VolatilityConfig(BaseModel):
    center: float = Field(
        ...,
        title="Standard Deviation",
        description="Standard deviation of the normal distribution (must be > 0).",
        examples=[0.1, 1.0, 2.5],
        gt=0,  # constraint: strictly positive
        le=1e6,  # example upper bound (optional)
        multiple_of=0.0001,  # example precision step (optional)
    )
    skew: bool


class RandomDataNodeConfig(BaseModel):
    mean: float = Field(..., ignore_from_storage_hash=False, title="Mean",
                        description="Mean for the random normal distribution generator")
    std: VolatilityConfig = Field(VolatilityConfig(center=1, skew=True), ignore_from_storage_hash=True,
                                  title="Vol Config",
                                  description="Vol Configuration")


class DailyRandomNumber(DataNode):
    """
    Example Data Node that generates one random number every day
    """

    def __init__(self, node_configuration: RandomDataNodeConfig, *args, **kwargs):
        """
        :param node_configuration: Configuration containing mean and std parameters
        :param kwargs: Additional keyword arguments
        """
        self.node_configuration = node_configuration
        self.mean = node_configuration.mean
        self.std = node_configuration.std
        super().__init__(*args, **kwargs)

    def get_table_metadata(self) -> msc.TableMetaData:
        TS_ID = f"example_random_number_{self.mean}_{self.std}"
        meta = msc.TableMetaData(identifier=TS_ID,
                                description="Example Data Node")

        return meta

    def update(self) -> pd.DataFrame:
        """Draw daily samples from N(mean, std) since last run (UTC days)."""
        today = pd.Timestamp.now("UTC").normalize()
        last = self.update_statistics.max_time_index_value
        if last is not None and last >= today:
            return pd.DataFrame()
        return pd.DataFrame(
            {"random_number": [np.random.normal(self.mean, self.std.center)]},
            index=pd.DatetimeIndex([today], name="time_index", tz="UTC"),
        )

    def dependencies(self) -> Dict[str, Union["DataNode", "APIDataNode"]]:
        """
        This node does not depend on any other data nodes.
        """
        return {}
```

### DataNode Recipe

To create a data node we must follow the same recipe every time:

1. Extend the base class `mainsequence.tdag.DataNode`
2. Implement the constructor method `__init__()`
3. Implement the `dependencies()` method
4. Implement the `update()` method

#### The update() Method

The update method has only one requirement: it should return a `pandas.DataFrame` with the following characteristics:

* Update method always needs to return a `pd.DataFrame()`
* Your first index should always be of type `datetime.datetime(timezone="UTC")` and should not have duplicates
* Your columns should always be lowercase and no more than 63 characters
* Your column types are only allowed to be float, int, str; for dates you need to transform to int or float
* The DataFrame should not be empty; if there is no new data to return, return `pd.DataFrame()`

Next, create `scripts\random_number_launcher.py` to run the node:

```python
from src.data_nodes.example_nodes import DailyRandomNumber, RandomDataNodeConfig


daily_node = DailyRandomNumber(node_configuration=RandomDataNodeConfig(mean=0.0))
daily_node.run(debug_mode=True, force_update=True)
```

To run and debug in VS Code, you can configure a launch file at `.vscode\launch.json`:

**Windows:**
```json
{
    "version": "0.2.0",
    "configurations": [
        {
            "name": "Debug random_number_launcher",
            "type": "debugpy",
            "request": "launch",
            "program": "${workspaceFolder}\\scripts\\random_number_launcher.py",
            "console": "integratedTerminal",
            "env": {
                "PYTHONPATH": "${workspaceFolder}"
            },
            "python": "${workspaceFolder}\\.venv\\Scripts\\python.exe"
        }
    ]
}
```

**macOS/Linux:**
```json
{
    "version": "0.2.0",
    "configurations": [
        {
            "name": "Debug random_number_launcher",
            "type": "debugpy",
            "request": "launch",
            "program": "${workspaceFolder}/scripts/random_number_launcher.py",
            "console": "integratedTerminal",
            "env": {
                "PYTHONPATH": "${workspaceFolder}"
            },
            "python": "${workspaceFolder}/.venv/bin/python"
        }
    ]
}
```

Back to your `random_number_launcher.py`, and at the top right corner of VS Code you will see **Run Python File** dropdown, click on the **Python Debugger: Debug using launch.json** option and finally select the debug configuration you just created.

This will execute the configuration. Then open:

https://main-sequence.app/dynamic-table-metadatas/

Search for `dailyrandom`. You should see your data node and its table.

![img.png](../img/tutorial/table_search.png)

Click the **storage hash**, then in the table's context menu (the **…** button), select **Explore Table Data** to confirm that your node persisted data.

![img.png](../img/tutorial/random_number_table.png)

### Add a Dependent Data Node

Now extend the workflow with a node that depends on `DailyRandomNumber`. Add the following to `src\data_nodes\example_nodes.py`:

```python
class DailyRandomAddition(DataNode):
    def __init__(self, mean: float, std: float, *args, **kwargs):
        self.mean = mean
        self.std = std
        self.daily_random_number_data_node = DailyRandomNumber(
            node_configuration=RandomDataNodeConfig(mean=0.0),
            *args, **kwargs
        )
        super().__init__(*args, **kwargs)
     
    def dependencies(self):
        return {"number_generator": self.daily_random_number_data_node}
```

This simply defines a **dependent** node (`DailyRandomAddition`) that references and uses the output of `DailyRandomNumber`.

Create a launcher at `scripts\random_daily_addition_launcher.py`:

```python
from src.data_nodes.example_nodes import DailyRandomAddition


daily_node = DailyRandomAddition(mean=0.0, std=1.0)
daily_node.run(debug_mode=True, force_update=True)
```

Run it, then return to the Dynamic Table Metadatas page:

https://main-sequence.app/dynamic-table-metadatas/?search=dailyrandom&storage_hash=&identifier=

Open the `dailyrandomaddition_XXXXX` table to explore it. For a visual of the dependency structure, click the **update process** arrow and then the **update hash**.

![img.png](../img/tutorial/update_hash.png)

You'll see the dependency graph for this workflow:

![img.png](../img/tutorial/update_hash_detail.png)

## 4. `update_hash` vs. `storage_hash`

A `DataNode` does two critical things in Main Sequence:

1. Controls the **update process** for your data (sequential or time-series based).  
2. Persists data in the **Data Engine** (think of it as a managed database—no need to handle schemas, sessions, etc.).

To support both, each `DataNode` uses two identifiers:

- **`update_hash`**: a unique hash derived from the combination of arguments that define an update process. In the random-number example, that might include `mean` and `std`.
- **`storage_hash`**: an identifier for where data is stored. It can ignore specific arguments so multiple update processes can write to the **same** table.

Why do this? Sometimes you want to store data from different processes in a single table. While the simple example here is contrived, this pattern becomes very useful with multi-index tables.

<<<<<<< HEAD
Here’s how you might configure it—notice how `std` is ignored in the storage hash calculation:

```python

```

Now update your **daily random number launcher** to run two update processes with different volatility configurations but the **same** storage:

```python
Why we will like to do this, well we may want to store on the same table data from different processes. 
In this example case this doesnt make a lot of sens but will do when we start working with multi index tables. 

modify ytour daily random number launche file adding another configuration for the std
```

You’ll still see **two update processes**, but they’ll write to the **same underlying table** for the daily random number node.

![img.png](../img/tutorial/update_vs_storage.png)

---
=======
Now update your **daily random number launcher** to run two update processes with different volatility configurations but the **same** storage. You'll still see **two update processes**, but they'll write to the **same underlying table** for the daily random number node.

![img.png](../img/tutorial/update_vs_storage.png)
>>>>>>> 19c5b6af
<|MERGE_RESOLUTION|>--- conflicted
+++ resolved
@@ -385,29 +385,6 @@
 
 Why do this? Sometimes you want to store data from different processes in a single table. While the simple example here is contrived, this pattern becomes very useful with multi-index tables.
 
-<<<<<<< HEAD
-Here’s how you might configure it—notice how `std` is ignored in the storage hash calculation:
-
-```python
-
-```
-
-Now update your **daily random number launcher** to run two update processes with different volatility configurations but the **same** storage:
-
-```python
-Why we will like to do this, well we may want to store on the same table data from different processes. 
-In this example case this doesnt make a lot of sens but will do when we start working with multi index tables. 
-
-modify ytour daily random number launche file adding another configuration for the std
-```
-
-You’ll still see **two update processes**, but they’ll write to the **same underlying table** for the daily random number node.
-
-![img.png](../img/tutorial/update_vs_storage.png)
-
----
-=======
 Now update your **daily random number launcher** to run two update processes with different volatility configurations but the **same** storage. You'll still see **two update processes**, but they'll write to the **same underlying table** for the daily random number node.
 
-![img.png](../img/tutorial/update_vs_storage.png)
->>>>>>> 19c5b6af
+![img.png](../img/tutorial/update_vs_storage.png)