--- conflicted
+++ resolved
@@ -134,13 +134,8 @@
             standard_kwargs["backtest_table_price_column_name"] = "portfolio"
             standard_kwargs["tags"] = portfolio_tags
 
-<<<<<<< HEAD
-            target_portfolio = TargetPortfolio.filter(local_time_serie__id=ts.local_metadata.id)
-            if len(target_portfolio) == 0:
-=======
             target_portfolio = TargetPortfolio.get_or_none(local_time_serie__id=ts.local_metadata.id)
             if target_portfolio is None:
->>>>>>> 104a0092
                 target_portfolio = TargetPortfolio.create_from_time_series(**standard_kwargs)
             else:
                 # patch timeserie of portfolio to guaranteed recreation
