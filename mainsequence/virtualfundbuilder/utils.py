--- conflicted
+++ resolved
@@ -563,11 +563,8 @@
 def get_default_documentation(exclude_arguments=None):
     if exclude_arguments is None:
         exclude_arguments = [
-<<<<<<< HEAD
                 "tracking_funds_expected_exposure_from_latest_holdings",
                 "is_live"
-=======
->>>>>>> 5c583b32
         ]
     from mainsequence.virtualfundbuilder.models import PortfolioConfiguration
     object_signature = parse_object_signature(
