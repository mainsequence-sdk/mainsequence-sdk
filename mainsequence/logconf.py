--- conflicted
+++ resolved
@@ -175,15 +175,14 @@
 
     try:
         # do initial request when on logger initialization TODO create startup script
-<<<<<<< HEAD
-
+        headers = CaseInsensitiveDict()
+        headers["Content-Type"] = "application/json"
 
         if os.getenv("TDAG_TOKEN") is None:
-            TDAG_ENDPOINT = f"{os.environ.get('TDAG_ENDPOINT')}"
             MAINSEQUENCE_TOKEN = os.getenv("MAINSEQUENCE_TOKEN")
             if MAINSEQUENCE_TOKEN is None:
                 raise Exception("MAINSEQUENCE_TOKEN is not set in env")
-            url = f"{TDAG_ENDPOINT}/user/verify-ms-token/"
+            url = f"{os.getenv('TDAG_ENDPOINT')}/user/verify-ms-token/"
             payload = {"token": MAINSEQUENCE_TOKEN}
             response = requests.post(url, json=payload)
 
@@ -197,40 +196,10 @@
 
             os.environ["TDAG_TOKEN"] = response.json()["Token"]
 
+        headers["Authorization"] = "Token " + os.getenv("TDAG_TOKEN")
 
         project_info_endpoint = f'{os.getenv("TDAG_ENDPOINT")}/pods/api/job/get_job_startup_state'
-        TDAG_TOKEN=os.getenv('TDAG_TOKEN')
-        assert TDAG_TOKEN is not None , "TDAG_TOKEN environment variable is not set"
-        headers = {
-            "Authorization": f"Token {os.getenv('TDAG_TOKEN')}"
-        }
-=======
-        headers = CaseInsensitiveDict()
-        headers["Content-Type"] = "application/json"
-
-        if os.getenv("TDAG_TOKEN") is None:
-            MAINSEQUENCE_TOKEN = os.getenv("MAINSEQUENCE_TOKEN")
-            if MAINSEQUENCE_TOKEN is None:
-                raise Exception("MAINSEQUENCE_TOKEN is not set in env")
-            url = f"{os.getenv('TDAG_ENDPOINT')}/user/verify-ms-token/"
-            payload = {"token": MAINSEQUENCE_TOKEN}
-            response = requests.post(url, json=payload)
-
-            if response.status_code != 200:
-                try:
-                    error_payload = response.json()
-                except ValueError:
-                    error_payload = response.text
-                raise Exception(f"Request failed with status {response.status_code}. "
-                                f"Response was: {error_payload}")
-
-            os.environ["TDAG_TOKEN"] = response.json()["Token"]
-
-        headers["Authorization"] = "Token " + os.getenv("TDAG_TOKEN")
-
-        project_info_endpoint = f'{os.getenv("TDAG_ENDPOINT")}/pods/api/job/get_job_startup_state'
-
->>>>>>> 835e1af5
+
         response = requests.get(project_info_endpoint, headers=headers)
         json_response = response.json()
 
