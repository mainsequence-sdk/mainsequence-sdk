--- conflicted
+++ resolved
@@ -867,11 +867,7 @@
     def ROOT_URL(cls):
         return get_signal_yaml_url(TDAG_ENDPOINT)
 
-<<<<<<< HEAD
 def register_strategy(json_payload:dict,timeout=None):
-=======
-def register_strategy(json_payload: dict, timeout=None):
->>>>>>> ea964d1a
     url = TDAG_ENDPOINT + "/tdag-gpt/register_strategy/"
     from requests.adapters import HTTPAdapter, Retry
     s = requests.Session()
