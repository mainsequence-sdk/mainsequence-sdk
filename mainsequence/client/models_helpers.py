--- conflicted
+++ resolved
@@ -7,17 +7,10 @@
     Reverse look from model class by name
     """
     MODEL_CLASS_MAP = {
-<<<<<<< HEAD
         
-=======
->>>>>>> 2b9ceb36
         "Asset": Asset,
         "AssetCurrencyPair": AssetCurrencyPair,
         "AssetFutureUSDM": AssetFutureUSDM,
-<<<<<<< HEAD
-=======
-        "AssetCurrencyPair": AssetCurrencyPair,
->>>>>>> 2b9ceb36
         "IndexAsset": IndexAsset,
         "TargetPortfolioIndexAsset": TargetPortfolioIndexAsset,
         "Calendar": Calendar
