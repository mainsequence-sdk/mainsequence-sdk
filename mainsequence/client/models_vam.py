--- conflicted
+++ resolved
@@ -778,16 +778,11 @@
     builds_from_predictions: bool = False
     builds_from_target_positions: bool = False
     follow_account_rebalance: bool = False
-<<<<<<< HEAD
     tracking_funds_expected_exposure_from_latest_holdings: bool = Field(
         default=False,
         description="Flag indicating if the system should track the funds' expected exposure based on the latest holdings. This is helpful when building your execution engine"
     )
     available_in_venues: List[Union[int, ExecutionVenue]]
-=======
-    tracking_funds_expected_exposure_from_latest_holdings: bool = False
-    required_venues: List[Union[int, ExecutionVenue]]
->>>>>>> 5c583b32
     latest_weights:Optional[List[Dict]] =None
 
     creation_date: Optional[datetime.datetime] = None
