--- conflicted
+++ resolved
@@ -79,14 +79,10 @@
         request_kwargs["files"] = payload["files"]        # actual files
         s.headers.pop("Content-Type", None)
     else:
-<<<<<<< HEAD
-        pass
-=======
         # Fallback: no files, no json → just form fields
         pass
 
     request_kwargs = payload
->>>>>>> 5346adf2
 
     req = get_req(session=s)
     keep_request = True
